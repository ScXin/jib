/*
 * Copyright 2017 Google LLC.
 *
 * Licensed under the Apache License, Version 2.0 (the "License"); you may not
 * use this file except in compliance with the License. You may obtain a copy of
 * the License at
 *
 *      http://www.apache.org/licenses/LICENSE-2.0
 *
 * Unless required by applicable law or agreed to in writing, software
 * distributed under the License is distributed on an "AS IS" BASIS, WITHOUT
 * WARRANTIES OR CONDITIONS OF ANY KIND, either express or implied. See the
 * License for the specific language governing permissions and limitations under
 * the License.
 */

package com.google.cloud.tools.jib.registry;

import com.fasterxml.jackson.annotation.JsonIgnoreProperties;
import com.google.cloud.tools.jib.JibLogger;
import com.google.cloud.tools.jib.blob.Blobs;
import com.google.cloud.tools.jib.global.JibSystemProperties;
import com.google.cloud.tools.jib.http.Authorization;
import com.google.cloud.tools.jib.http.Authorizations;
import com.google.cloud.tools.jib.http.Connection;
import com.google.cloud.tools.jib.http.Request;
import com.google.cloud.tools.jib.http.Response;
import com.google.cloud.tools.jib.json.JsonTemplate;
import com.google.cloud.tools.jib.json.JsonTemplateMapper;
import com.google.common.annotations.VisibleForTesting;
import java.io.IOException;
import java.net.MalformedURLException;
import java.net.URL;
import java.util.regex.Matcher;
import java.util.regex.Pattern;
import javax.annotation.Nullable;

/**
 * Authenticates push/pull access with a registry service.
 *
 * @see <a
 *     href="https://docs.docker.com/registry/spec/auth/token/">https://docs.docker.com/registry/spec/auth/token/</a>
 */
public class RegistryAuthenticator {

  /** Initializer for {@link RegistryAuthenticator}. */
  public static class Initializer {

    private final JibLogger buildLogger;
    private final RegistryEndpointRequestProperties registryEndpointRequestProperties;
    private boolean allowInsecureRegistries = false;

    /**
     * Instantiates a new initializer for {@link RegistryAuthenticator}.
     *
     * @param buildLogger the build logger used for printing messages
     * @param registryEndpointRequestProperties properties of registry endpoint requests
     */
    private Initializer(
        JibLogger buildLogger,
        RegistryEndpointRequestProperties registryEndpointRequestProperties) {
      this.buildLogger = buildLogger;
      this.registryEndpointRequestProperties = registryEndpointRequestProperties;
    }

    public Initializer setAllowInsecureRegistries(boolean allowInsecureRegistries) {
      this.allowInsecureRegistries = allowInsecureRegistries;
      return this;
    }

    /**
     * Gets a {@link RegistryAuthenticator} for a custom registry server and repository.
     *
     * @return the {@link RegistryAuthenticator} to authenticate pulls/pushes with the registry, or
     *     {@code null} if no token authentication is necessary
     * @throws RegistryAuthenticationFailedException if failed to create the registry authenticator
     * @throws IOException if communicating with the endpoint fails
     * @throws RegistryException if communicating with the endpoint fails
     */
    @Nullable
    public RegistryAuthenticator initialize()
        throws RegistryAuthenticationFailedException, IOException, RegistryException {
      try {
        // TODO creating a client to obtain its authenticator seems convoluted
        return RegistryClient.factory(buildLogger, registryEndpointRequestProperties)
            .setAllowInsecureRegistries(allowInsecureRegistries)
            .newRegistryClient()
            .getRegistryAuthenticator();

      } catch (MalformedURLException ex) {
        throw new RegistryAuthenticationFailedException(serverUrl, repository, ex);

      } catch (InsecureRegistryException ex) {
        // Cannot skip certificate validation or use HTTP, so just return null.
        return null;
      }
    }
  }

  /**
   * Gets a new initializer for {@link RegistryAuthenticator}.
   *
   * @param buildLogger the build logger used for printing messages
   * @param serverUrl the server URL for the registry (for example, {@code gcr.io})
   * @param repository the image/repository name for access (also known as, namespace)
   * @param dependentRepositories additional image/repository names required for access
   * @return the new {@link Initializer}
   */
  public static Initializer initializer(
      JibLogger buildLogger, String serverUrl, String repository, String... dependentRepositories) {

    return new Initializer(
        buildLogger,
        new RegistryEndpointRequestProperties(serverUrl, repository, dependentRepositories));
  }

  // TODO: Replace with a WWW-Authenticate header parser.
  /**
   * Instantiates from parsing a {@code WWW-Authenticate} header.
   *
   * @param authenticationMethod the {@code WWW-Authenticate} header value
   * @param registryEndpointRequestProperties registry details
   * @return a new {@link RegistryAuthenticator} for authenticating with the registry service
   * @throws RegistryAuthenticationFailedException if authentication fails
   * @see <a
   *     href="https://docs.docker.com/registry/spec/auth/token/#how-to-authenticate">https://docs.docker.com/registry/spec/auth/token/#how-to-authenticate</a>
   */
  @Nullable
  static RegistryAuthenticator fromAuthenticationMethod(
      String authenticationMethod,
      RegistryEndpointRequestProperties registryEndpointRequestProperties)
      throws RegistryAuthenticationFailedException {
    // If the authentication method starts with 'basic ' (case insensitive), no registry
    // authentication is needed.
    if (authenticationMethod.matches("^(?i)(basic) .*")) {
      return null;
    }

    // Checks that the authentication method starts with 'bearer ' (case insensitive).
    if (!authenticationMethod.matches("^(?i)(bearer) .*")) {
      throw newRegistryAuthenticationFailedException(
          registryEndpointRequestProperties.getServerUrl(),
          registryEndpointRequestProperties.getImageName(),
          authenticationMethod,
          "Bearer");
    }

    Pattern realmPattern = Pattern.compile("realm=\"(.*?)\"");
    Matcher realmMatcher = realmPattern.matcher(authenticationMethod);
    if (!realmMatcher.find()) {
      throw newRegistryAuthenticationFailedException(
          registryEndpointRequestProperties.getServerUrl(),
          registryEndpointRequestProperties.getImageName(),
          authenticationMethod,
          "realm");
    }
    String realm = realmMatcher.group(1);

    Pattern servicePattern = Pattern.compile("service=\"(.*?)\"");
    Matcher serviceMatcher = servicePattern.matcher(authenticationMethod);
    // use the provided registry location when missing service (e.g., for OpenShift)
    String service =
        serviceMatcher.find()
            ? serviceMatcher.group(1)
            : registryEndpointRequestProperties.getServerUrl();

<<<<<<< HEAD
    return new RegistryAuthenticator(
        realm,
        service,
        registryEndpointRequestProperties.getImageName(),
        registryEndpointRequestProperties.getDependentImageNames());
=======
    return new RegistryAuthenticator(realm, service, registryEndpointRequestProperties);
>>>>>>> 6af6257f
  }

  private static RegistryAuthenticationFailedException newRegistryAuthenticationFailedException(
      String registry, String repository, String authenticationMethod, String authParam) {
    return new RegistryAuthenticationFailedException(
        registry,
        repository,
        "'"
            + authParam
            + "' was not found in the 'WWW-Authenticate' header, tried to parse: "
            + authenticationMethod);
  }

  /** Template for the authentication response JSON. */
  @JsonIgnoreProperties(ignoreUnknown = true)
  private static class AuthenticationResponseTemplate implements JsonTemplate {

    @Nullable private String token;

    /**
     * {@code access_token} is accepted as an alias for {@code token}.
     *
     * @see <a
     *     href="https://docs.docker.com/registry/spec/auth/token/#token-response-fields">https://docs.docker.com/registry/spec/auth/token/#token-response-fields</a>
     */
    @Nullable private String access_token;

    /** @return {@link #token} if not null, or {@link #access_token} */
    @Nullable
    private String getToken() {
      if (token != null) {
        return token;
      }
      return access_token;
    }
  }

<<<<<<< HEAD
  private final String realm;
  private final String service;
  private final String repository;
  private final String[] dependentRepositories;
  @Nullable private Authorization authorization;

  RegistryAuthenticator(
      String realm, String service, String repository, String... dependentRepositories) {
    this.realm = realm;
    this.service = service;
    this.repository = repository;
    this.dependentRepositories = dependentRepositories;
=======
  private final String authenticationUrlBase;
  private final RegistryEndpointRequestProperties registryEndpointRequestProperties;
  @Nullable private Authorization authorization;

  RegistryAuthenticator(
      String realm,
      String service,
      RegistryEndpointRequestProperties registryEndpointRequestProperties) {
    authenticationUrlBase =
        realm
            + "?service="
            + service
            + "&scope=repository:"
            + registryEndpointRequestProperties.getImageName()
            + ":";
    this.registryEndpointRequestProperties = registryEndpointRequestProperties;
>>>>>>> 6af6257f
  }

  /**
   * Sets an {@code Authorization} header to authenticate with.
   *
   * @param authorization the authorization header
   * @return this
   */
  public RegistryAuthenticator setAuthorization(@Nullable Authorization authorization) {
    this.authorization = authorization;
    return this;
  }

  /**
   * Authenticates permissions to pull.
   *
   * @return an {@code Authorization} authenticating the pull
   * @throws RegistryAuthenticationFailedException if authentication fails
   */
  public Authorization authenticatePull() throws RegistryAuthenticationFailedException {
    return authenticate("pull");
  }

  /**
   * Authenticates permission to pull and push.
   *
   * @return an {@code Authorization} authenticating the push
   * @throws RegistryAuthenticationFailedException if authentication fails
   */
  public Authorization authenticatePush() throws RegistryAuthenticationFailedException {
    return authenticate("pull,push");
  }

  @VisibleForTesting
  URL getAuthenticationUrl(String scope) throws MalformedURLException {
    StringBuilder urlBase = new StringBuilder(realm).append("?service=").append(service);
    urlBase.append("&scope=repository:").append(repository).append(':').append(scope);

    for (String repository : dependentRepositories) {
      urlBase.append("&scope=repository:").append(repository).append(":pull");
    }

    return new URL(urlBase.toString());
  }

  /**
   * Sends the authentication request and retrieves the Bearer authorization token.
   *
   * @param scope the scope of permissions to authenticate for
   * @return the {@link Authorization} response
   * @throws RegistryAuthenticationFailedException if authentication fails
   * @see <a
   *     href="https://docs.docker.com/registry/spec/auth/token/#how-to-authenticate">https://docs.docker.com/registry/spec/auth/token/#how-to-authenticate</a>
   */
  private Authorization authenticate(String scope) throws RegistryAuthenticationFailedException {
    try {
      URL authenticationUrl = getAuthenticationUrl(scope);

      try (Connection connection = Connection.getConnectionFactory().apply(authenticationUrl)) {
        Request.Builder requestBuilder =
            Request.builder().setHttpTimeout(JibSystemProperties.getHttpTimeout());
        if (authorization != null) {
          requestBuilder.setAuthorization(authorization);
        }
        Response response = connection.get(requestBuilder.build());
        String responseString = Blobs.writeToString(response.getBody());

        AuthenticationResponseTemplate responseJson =
            JsonTemplateMapper.readJson(responseString, AuthenticationResponseTemplate.class);
        if (responseJson.getToken() == null) {
          throw new RegistryAuthenticationFailedException(
              registryEndpointRequestProperties.getServerUrl(),
              registryEndpointRequestProperties.getImageName(),
              "Did not get token in authentication response from " + authenticationUrl);
        }
        return Authorizations.withBearerToken(responseJson.getToken());
      }

    } catch (IOException ex) {
      throw new RegistryAuthenticationFailedException(
          registryEndpointRequestProperties.getServerUrl(),
          registryEndpointRequestProperties.getImageName(),
          ex);
    }
  }
}<|MERGE_RESOLUTION|>--- conflicted
+++ resolved
@@ -88,7 +88,10 @@
             .getRegistryAuthenticator();
 
       } catch (MalformedURLException ex) {
-        throw new RegistryAuthenticationFailedException(serverUrl, repository, ex);
+        throw new RegistryAuthenticationFailedException(
+            registryEndpointRequestProperties.getServerUrl(),
+            registryEndpointRequestProperties.getImageName(),
+            ex);
 
       } catch (InsecureRegistryException ex) {
         // Cannot skip certificate validation or use HTTP, so just return null.
@@ -164,15 +167,11 @@
             ? serviceMatcher.group(1)
             : registryEndpointRequestProperties.getServerUrl();
 
-<<<<<<< HEAD
     return new RegistryAuthenticator(
         realm,
         service,
         registryEndpointRequestProperties.getImageName(),
         registryEndpointRequestProperties.getDependentImageNames());
-=======
-    return new RegistryAuthenticator(realm, service, registryEndpointRequestProperties);
->>>>>>> 6af6257f
   }
 
   private static RegistryAuthenticationFailedException newRegistryAuthenticationFailedException(
@@ -210,11 +209,11 @@
     }
   }
 
-<<<<<<< HEAD
   private final String realm;
   private final String service;
   private final String repository;
   private final String[] dependentRepositories;
+  // private final RegistryEndpointRequestProperties registryEndpointRequestProperties;
   @Nullable private Authorization authorization;
 
   RegistryAuthenticator(
@@ -223,24 +222,7 @@
     this.service = service;
     this.repository = repository;
     this.dependentRepositories = dependentRepositories;
-=======
-  private final String authenticationUrlBase;
-  private final RegistryEndpointRequestProperties registryEndpointRequestProperties;
-  @Nullable private Authorization authorization;
-
-  RegistryAuthenticator(
-      String realm,
-      String service,
-      RegistryEndpointRequestProperties registryEndpointRequestProperties) {
-    authenticationUrlBase =
-        realm
-            + "?service="
-            + service
-            + "&scope=repository:"
-            + registryEndpointRequestProperties.getImageName()
-            + ":";
-    this.registryEndpointRequestProperties = registryEndpointRequestProperties;
->>>>>>> 6af6257f
+    // this.registryEndpointRequestProperties = registryEndpointRequestProperties;
   }
 
   /**
@@ -312,18 +294,15 @@
             JsonTemplateMapper.readJson(responseString, AuthenticationResponseTemplate.class);
         if (responseJson.getToken() == null) {
           throw new RegistryAuthenticationFailedException(
-              registryEndpointRequestProperties.getServerUrl(),
-              registryEndpointRequestProperties.getImageName(),
+              service,
+              repository,
               "Did not get token in authentication response from " + authenticationUrl);
         }
         return Authorizations.withBearerToken(responseJson.getToken());
       }
 
     } catch (IOException ex) {
-      throw new RegistryAuthenticationFailedException(
-          registryEndpointRequestProperties.getServerUrl(),
-          registryEndpointRequestProperties.getImageName(),
-          ex);
+      throw new RegistryAuthenticationFailedException(service, repository, ex);
     }
   }
 }