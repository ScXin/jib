--- conflicted
+++ resolved
@@ -60,26 +60,6 @@
 
   @Test
   public void testDispatch_tooMuchProgress() {
-<<<<<<< HEAD
-    try {
-      try (ProgressEventDispatcher progressEventDispatcher =
-          ProgressEventDispatcher.newRoot(mockEventDispatcher, "allocation description", 10)) {
-        progressEventDispatcher.dispatchProgress(10);
-        progressEventDispatcher.dispatchProgress(10);
-      }
-      Assert.fail();
-
-    } catch (VerifyException ex) {
-      Assert.assertEquals(
-          "Remaining allocation units less than 0 for 'allocation description': -10",
-          ex.getMessage());
-    }
-  }
-
-  @Test
-  public void testDispatch_tooManyChildren() {
-=======
->>>>>>> 63c6f299
     try {
       try (ProgressEventDispatcher progressEventDispatcher =
           ProgressEventDispatcher.newRoot(mockEventDispatcher, "allocation description", 10)) {
