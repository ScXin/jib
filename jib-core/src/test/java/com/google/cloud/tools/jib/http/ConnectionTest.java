--- conflicted
+++ resolved
@@ -114,21 +114,7 @@
                 new BlobHttpContent(
                     Blobs.from("crepecake"),
                     "fake.content.type",
-<<<<<<< HEAD
-                    new BlobProgressListener() {
-                      @Override
-                      public void handleByteCount(long byteCount) {
-                        totalByteCount += byteCount;
-                      }
-
-                      @Override
-                      public Duration getDelayBetweenCallbacks() {
-                        return Duration.ofSeconds(-1);
-                      }
-                    }))
-=======
                     new TestBlobProgressListener(byteCount -> totalByteCount += byteCount)))
->>>>>>> aca0c01d
             .setAuthorization(Authorizations.withBasicCredentials("fake-username", "fake-secret"))
             .setHttpTimeout(httpTimeout)
             .build();
