--- conflicted
+++ resolved
@@ -23,15 +23,12 @@
 import com.google.cloud.tools.jib.event.progress.ProgressEventHandler;
 import com.google.cloud.tools.jib.filesystem.AbsoluteUnixPath;
 import com.google.cloud.tools.jib.frontend.JavaLayerConfigurations;
-<<<<<<< HEAD
-import com.google.cloud.tools.jib.plugins.common.AnsiLoggerWithFooter;
-import com.google.cloud.tools.jib.plugins.common.ProgressDisplayGenerator;
-=======
->>>>>>> e58a7e41
 import com.google.cloud.tools.jib.plugins.common.ProjectProperties;
 import com.google.cloud.tools.jib.plugins.common.PropertyNames;
 import com.google.cloud.tools.jib.plugins.common.TimerEventHandler;
-import com.google.cloud.tools.jib.plugins.common.logging.LogEventHandlerBuilder;
+import com.google.cloud.tools.jib.plugins.common.logging.ConsoleLogger;
+import com.google.cloud.tools.jib.plugins.common.logging.ConsoleLoggerBuilder;
+import com.google.cloud.tools.jib.plugins.common.logging.ProgressDisplayGenerator;
 import com.google.cloud.tools.jib.plugins.common.logging.SingleThreadedExecutor;
 import com.google.common.annotations.VisibleForTesting;
 import java.io.File;
@@ -87,31 +84,6 @@
     }
   }
 
-<<<<<<< HEAD
-  private static EventHandlers makeEventHandlers(
-      Logger logger, AnsiLoggerWithFooter ansiLoggerWithFooter) {
-    LogEventHandler logEventHandler = new LogEventHandler(logger, ansiLoggerWithFooter);
-    TimerEventHandler timerEventHandler =
-        new TimerEventHandler(message -> logEventHandler.accept(LogEvent.debug(message)));
-
-    ProgressEventHandler progressEventHandler =
-        new ProgressEventHandler(
-            update -> {
-              List<String> footer =
-                  ProgressDisplayGenerator.generateProgressDisplay(
-                      update.getProgress(), update.getUnfinishedAllocations());
-              footer.add("");
-              ansiLoggerWithFooter.setFooter(footer);
-            });
-
-    return new EventHandlers()
-        .add(JibEventType.LOGGING, logEventHandler)
-        .add(JibEventType.TIMING, timerEventHandler)
-        .add(JibEventType.PROGRESS, progressEventHandler);
-  }
-
-=======
->>>>>>> e58a7e41
   @Nullable
   static War getWarTask(Project project) {
     WarPluginConvention warPluginConvention =
@@ -130,10 +102,10 @@
       Project project, Logger logger, SingleThreadedExecutor singleThreadedExecutor) {
     Consumer<String> noOp = ignored -> {};
 
-    Consumer<LogEvent> logEventHandler =
+    ConsoleLogger consoleLogger =
         (isProgressFooterEnabled(project)
-                ? LogEventHandlerBuilder.rich(singleThreadedExecutor).progress(noOp)
-                : LogEventHandlerBuilder.plain(singleThreadedExecutor).progress(logger::lifecycle))
+                ? ConsoleLoggerBuilder.rich(singleThreadedExecutor).progress(noOp)
+                : ConsoleLoggerBuilder.plain(singleThreadedExecutor).progress(logger::lifecycle))
             .lifecycle(logger.isLifecycleEnabled() ? logger::lifecycle : noOp)
             .debug(logger.isDebugEnabled() ? logger::debug : noOp)
             .info(logger.isInfoEnabled() ? logger::info : noOp)
@@ -141,12 +113,17 @@
             .error(logger.isErrorEnabled() ? logger::error : noOp)
             .build();
 
-    TimerEventHandler timerEventHandler =
-        new TimerEventHandler(message -> logEventHandler.accept(LogEvent.debug(message)));
-
     return new EventHandlers()
-        .add(JibEventType.LOGGING, logEventHandler)
-        .add(JibEventType.TIMING, timerEventHandler);
+        .add(JibEventType.LOGGING, logEvent -> consoleLogger.log(logEvent.getLevel(), logEvent.getMessage()))
+        .add(JibEventType.TIMING, new TimerEventHandler(message -> consoleLogger.log(LogEvent.Level.DEBUG, message)))
+        .add(JibEventType.PROGRESS, new ProgressEventHandler(
+            update -> {
+              List<String> footer =
+                  ProgressDisplayGenerator.generateProgressDisplay(
+                      update.getProgress(), update.getUnfinishedAllocations());
+              footer.add("");
+              consoleLogger.setFooter(footer);
+            }));
   }
 
   private static boolean isProgressFooterEnabled(Project project) {
