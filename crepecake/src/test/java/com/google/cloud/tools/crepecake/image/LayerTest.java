/*
 * Copyright 2017 Google Inc.
 *
 * Licensed under the Apache License, Version 2.0 (the "License"); you may not
 * use this file except in compliance with the License. You may obtain a copy of
 * the License at
 *
 *      http://www.apache.org/licenses/LICENSE-2.0
 *
 * Unless required by applicable law or agreed to in writing, software
 * distributed under the License is distributed on an "AS IS" BASIS, WITHOUT
 * WARRANTIES OR CONDITIONS OF ANY KIND, either express or implied. See the
 * License for the specific language governing permissions and limitations under
 * the License.
 */

package com.google.cloud.tools.crepecake.image;

import com.google.cloud.tools.crepecake.blob.Blob;
import com.google.cloud.tools.crepecake.blob.BlobDescriptor;
import org.junit.Assert;
import org.junit.Test;
import org.junit.runner.RunWith;
import org.mockito.Mock;
import org.mockito.junit.MockitoJUnitRunner;

/** Tests for {@link Layer}. */
@RunWith(MockitoJUnitRunner.class)
public class LayerTest {

  @Mock private Blob mockUncompressedBlob;
<<<<<<< HEAD
=======
  @Mock private File mockFile;
  @Mock private DescriptorDigest mockDescriptorDigest;
>>>>>>> cf924b60
  @Mock private BlobDescriptor mockBlobDescriptor;
  @Mock private DescriptorDigest mockDiffId;

  @Test
  public void testNew_unwritten() throws LayerPropertyNotFoundException {
    Layer layer = new UnwrittenLayer(mockUncompressedBlob);

    Assert.assertEquals(mockUncompressedBlob, layer.getBlob());

    try {
      layer.getBlobDescriptor();
      Assert.fail("Blob descriptor should not be available for unwritten layer");
    } catch (LayerPropertyNotFoundException ex) {
      Assert.assertEquals("Blob descriptor not available for unwritten layer", ex.getMessage());
    }

    try {
      layer.getDiffId();
      Assert.fail("Diff ID should not be available for unwritten layer");
    } catch (LayerPropertyNotFoundException ex) {
      Assert.assertEquals("Diff ID not available for unwritten layer", ex.getMessage());
    }
  }

  @Test
  public void testNew_reference() throws LayerPropertyNotFoundException {
    Layer layer = new ReferenceLayer(mockBlobDescriptor, mockDiffId);

    try {
      layer.getBlob();
      Assert.fail("Blob content should not be available for reference layer");
    } catch (LayerPropertyNotFoundException ex) {
      Assert.assertEquals("Blob not available for reference layer", ex.getMessage());
    }

    Assert.assertEquals(mockBlobDescriptor, layer.getBlobDescriptor());
    Assert.assertEquals(mockDiffId, layer.getDiffId());
  }

  @Test
  public void testNew_digestOnly() throws LayerPropertyNotFoundException {
    Layer layer = new DigestOnlyLayer(mockDescriptorDigest);

    try {
      layer.getBlob();
      Assert.fail("Blob content should not be available for digest-only layer");
    } catch (LayerPropertyNotFoundException ex) {
      Assert.assertEquals("Blob not available for digest-only layer", ex.getMessage());
    }

    Assert.assertFalse(layer.getBlobDescriptor().hasSize());
    Assert.assertEquals(mockDescriptorDigest, layer.getBlobDescriptor().getDigest());

    try {
      layer.getDiffId();
      Assert.fail("Diff ID should not be available for digest-only layer");
    } catch (LayerPropertyNotFoundException ex) {
      Assert.assertEquals("Diff ID not available for digest-only layer", ex.getMessage());
    }
  }
}<|MERGE_RESOLUTION|>--- conflicted
+++ resolved
@@ -29,11 +29,7 @@
 public class LayerTest {
 
   @Mock private Blob mockUncompressedBlob;
-<<<<<<< HEAD
-=======
-  @Mock private File mockFile;
   @Mock private DescriptorDigest mockDescriptorDigest;
->>>>>>> cf924b60
   @Mock private BlobDescriptor mockBlobDescriptor;
   @Mock private DescriptorDigest mockDiffId;
 
