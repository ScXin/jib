--- conflicted
+++ resolved
@@ -59,14 +59,8 @@
   public void setUpMocksAndFakes() throws IOException {
     fakeRequest =
         Request.builder()
-<<<<<<< HEAD
-            .setBody(fakeBlob)
-            .setContentType("fake.content.type")
-            .setAccept("fake.accept")
-=======
             .setAccept(Arrays.asList("fake.accept", "another.fake.accept"))
             .setBody(new BlobHttpContent(Blobs.from("crepecake"), "fake.content.type"))
->>>>>>> bfc7ed00
             .setAuthorization(Authorizations.withBasicToken("fake-token"))
             .build();
 
@@ -109,13 +103,8 @@
     Mockito.verify(mockHttpRequest).setHeaders(httpHeadersArgumentCaptor.capture());
     Mockito.verify(mockHttpResponse).disconnect();
 
-<<<<<<< HEAD
-    Assert.assertEquals("fake.content.type", httpHeadersArgumentCaptor.getValue().getContentType());
-    Assert.assertEquals("fake.accept", httpHeadersArgumentCaptor.getValue().getAccept());
-=======
     Assert.assertEquals(
         "fake.accept,another.fake.accept", httpHeadersArgumentCaptor.getValue().getAccept());
->>>>>>> bfc7ed00
     Assert.assertEquals(
         "Basic fake-token", httpHeadersArgumentCaptor.getValue().getAuthorization());
 
