/*
 * Copyright 2017 Google Inc.
 *
 * Licensed under the Apache License, Version 2.0 (the "License"); you may not
 * use this file except in compliance with the License. You may obtain a copy of
 * the License at
 *
 *      http://www.apache.org/licenses/LICENSE-2.0
 *
 * Unless required by applicable law or agreed to in writing, software
 * distributed under the License is distributed on an "AS IS" BASIS, WITHOUT
 * WARRANTIES OR CONDITIONS OF ANY KIND, either express or implied. See the
 * License for the specific language governing permissions and limitations under
 * the License.
 */

package com.google.cloud.tools.crepecake.image;

import java.util.ArrayList;
import java.util.Collections;
import java.util.HashSet;
import java.util.Iterator;
import java.util.List;
import java.util.Set;

/** Holds the layers for an image. Makes sure that each layer is only added once. */
public class ImageLayers<T extends Layer> implements Iterable<T> {

  /** The layers of the image, in the order in which they are applied. */
  private final List<T> layers = new ArrayList<>();

  /** Keeps track of the layers already added. */
  private final Set<DescriptorDigest> layerDigests = new HashSet<>();

<<<<<<< HEAD
  /** @return an immutable copy of the image layers */
  public ImmutableList<T> asList() {
    return ImmutableList.copyOf(layers);
=======
  /** Returns a read-only view of the image layers. */
  public List<T> getLayers() {
    return Collections.unmodifiableList(layers);
>>>>>>> 9592a6f1
  }

  /** @return the layer count */
  public int size() {
    return layers.size();
  }

  /** @return the layer at the specified index */
  public T get(int index) {
    return layers.get(index);
  }

  /** @return true if the layer with the specified digest exists; false otherwise */
  public boolean has(DescriptorDigest digest) {
    return layerDigests.contains(digest);
  }

  /**
   * Adds a layer.
   *
   * @param layer the layer to add
   * @throws DuplicateLayerException if the layer has already been added
   */
  public void add(T layer) throws DuplicateLayerException, LayerPropertyNotFoundException {
    if (layerDigests.contains(layer.getBlobDescriptor().getDigest())) {
      throw new DuplicateLayerException("Cannot add the same layer more than once");
    }

    layerDigests.add(layer.getBlobDescriptor().getDigest());
    layers.add(layer);
  }

  @Override
  public Iterator<T> iterator() {
    return asList().iterator();
  }
}<|MERGE_RESOLUTION|>--- conflicted
+++ resolved
@@ -32,15 +32,9 @@
   /** Keeps track of the layers already added. */
   private final Set<DescriptorDigest> layerDigests = new HashSet<>();
 
-<<<<<<< HEAD
-  /** @return an immutable copy of the image layers */
-  public ImmutableList<T> asList() {
-    return ImmutableList.copyOf(layers);
-=======
   /** Returns a read-only view of the image layers. */
   public List<T> getLayers() {
     return Collections.unmodifiableList(layers);
->>>>>>> 9592a6f1
   }
 
   /** @return the layer count */
@@ -75,6 +69,6 @@
 
   @Override
   public Iterator<T> iterator() {
-    return asList().iterator();
+    return getLayers().iterator();
   }
 }