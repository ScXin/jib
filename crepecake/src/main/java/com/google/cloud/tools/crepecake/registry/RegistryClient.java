/*
 * Copyright 2018 Google Inc.
 *
 * Licensed under the Apache License, Version 2.0 (the "License"); you may not
 * use this file except in compliance with the License. You may obtain a copy of
 * the License at
 *
 *      http://www.apache.org/licenses/LICENSE-2.0
 *
 * Unless required by applicable law or agreed to in writing, software
 * distributed under the License is distributed on an "AS IS" BASIS, WITHOUT
 * WARRANTIES OR CONDITIONS OF ANY KIND, either express or implied. See the
 * License for the specific language governing permissions and limitations under
 * the License.
 */

package com.google.cloud.tools.crepecake.registry;

import com.google.api.client.http.HttpResponseException;
import com.google.api.client.http.HttpStatusCodes;
import com.google.cloud.tools.crepecake.blob.Blob;
import com.google.cloud.tools.crepecake.http.Authorization;
import com.google.cloud.tools.crepecake.http.Connection;
import com.google.cloud.tools.crepecake.http.Request;
import com.google.cloud.tools.crepecake.http.Response;
import com.google.cloud.tools.crepecake.image.DescriptorDigest;
import com.google.cloud.tools.crepecake.image.json.ManifestTemplate;
import com.google.cloud.tools.crepecake.image.json.V21ManifestTemplate;
import com.google.cloud.tools.crepecake.image.json.V22ManifestTemplate;
import com.google.cloud.tools.crepecake.json.JsonTemplateMapper;
import com.google.cloud.tools.crepecake.registry.json.ErrorEntryTemplate;
import com.google.cloud.tools.crepecake.registry.json.ErrorResponseTemplate;
import java.io.IOException;
<<<<<<< HEAD
import java.net.MalformedURLException;
=======
import java.net.HttpURLConnection;
>>>>>>> e232858d
import java.net.URL;
import java.nio.file.Path;
import javax.annotation.Nullable;
import org.apache.http.NoHttpResponseException;

/** Interfaces with a registry. */
public class RegistryClient {

  // TODO: This should be configurable.
  private static final String PROTOCOL = "http";

  @Nullable private final Authorization authorization;
  private final String serverUrl;
  private final String imageName;

  public RegistryClient(@Nullable Authorization authorization, String serverUrl, String imageName) {
    this.authorization = authorization;
    this.serverUrl = serverUrl;
    this.imageName = imageName;
  }

  /**
   * Pulls the image manifest for a specific tag.
   *
   * @param imageTag the tag to pull on
   * @param manifestTemplateClass the specific version of manifest template to pull, or {@link
   *     ManifestTemplate} to pull either {@link V22ManifestTemplate} or {@link V21ManifestTemplate}
   */
  public <T extends ManifestTemplate> T pullManifest(
      String imageTag, Class<T> manifestTemplateClass) throws IOException, RegistryException {
    ManifestPuller<T> manifestPuller = new ManifestPuller<>(imageTag, manifestTemplateClass);
    return callRegistryEndpoint(null, manifestPuller);
  }

  public ManifestTemplate pullManifest(String imageTag) throws IOException, RegistryException {
    return pullManifest(imageTag, ManifestTemplate.class);
  }

  /** Pushes the image manifest for a specific tag. */
  public void pushManifest(V22ManifestTemplate manifestTemplate, String imageTag)
      throws IOException, RegistryException {
    ManifestPusher manifestPusher = new ManifestPusher(manifestTemplate, imageTag);
    callRegistryEndpoint(null, manifestPusher);
  }

  /**
   * Downloads the BLOB to a file.
   *
   * @param blobDigest the digest of the BLOB to download
   * @param destPath the path of the file to write to
   * @return a {@link Blob} backed by the file at {@code destPath}. The file at {@code destPath}
   *     must exist for {@link Blob} to be valid.
   */
  public Blob pullBlob(DescriptorDigest blobDigest, Path destPath)
      throws RegistryException, IOException {
    BlobPuller blobPuller = new BlobPuller(blobDigest, destPath);
    return callRegistryEndpoint(null, blobPuller);
  }

<<<<<<< HEAD
  // TODO: Add mount with 'from' parameter
  /**
   * Pushes the BLOB, or skips if the BLOB already exists on the registry.
   *
   * @param blobDigest the digest of the BLOB, used for existence-check
   * @param blob the BLOB to push
   * @return {@code true} if the BLOB already exists on the registry and pushing was skipped; false
   *     if the BLOB was pushed
   */
  public boolean pushBlob(DescriptorDigest blobDigest, Blob blob)
      throws IOException, RegistryException {
    BlobPusher blobPusher = new BlobPusher(blobDigest, blob);

    // POST /v2/<name>/blobs/uploads/?mount={blob.digest}
    String locationString = callRegistryEndpoint(null, blobPusher.initializer());
    if (locationString == null) {
      return true;
    }
    URL location = new URL(locationString);

    // PATCH <Location> with BLOB
    location = new URL(callRegistryEndpoint(location, blobPusher.writer()));

    // PUT <Location>?digest={blob.digest}
    callRegistryEndpoint(blobPusher.getCommitUrl(location), blobPusher.committer());

    return false;
  }

  private URL getApiRoute(String routeSuffix) throws MalformedURLException {
    String apiBase = "/v2/";
    return new URL(PROTOCOL + "://" + serverUrl + apiBase + imageName + routeSuffix);
=======
  private String getApiRouteBase() {
    return PROTOCOL + "://" + serverUrl + "/v2/" + imageName;
>>>>>>> e232858d
  }

  /**
   * Calls the registry endpoint.
   *
   * @param url the endpoint URL to call, or {@code null} to use default from {@code
   *     registryEndpointProvider}
   * @param registryEndpointProvider the {@link RegistryEndpointProvider} to the endpoint
   */
  private <T> T callRegistryEndpoint(
      @Nullable URL url, RegistryEndpointProvider<T> registryEndpointProvider)
      throws IOException, RegistryException {
    if (url == null) {
      url = registryEndpointProvider.getApiRoute(getApiRouteBase());
    }

    try (Connection connection = new Connection(url)) {
      Request.Builder builder = Request.builder();
      if (authorization != null) {
        builder.setAuthorization(authorization);
      }
      registryEndpointProvider.buildRequest(builder);
      Response response =
          connection.send(registryEndpointProvider.getHttpMethod(), builder.build());

      return registryEndpointProvider.handleResponse(response);

    } catch (HttpResponseException ex) {
      switch (ex.getStatusCode()) {
        case HttpStatusCodes.STATUS_CODE_BAD_REQUEST:
        case HttpStatusCodes.STATUS_CODE_NOT_FOUND:
        case HttpStatusCodes.STATUS_CODE_METHOD_NOT_ALLOWED:
          // The name or reference was invalid.
          ErrorResponseTemplate errorResponse =
              JsonTemplateMapper.readJson(ex.getContent(), ErrorResponseTemplate.class);
          String method = registryEndpointProvider.getActionDescription(serverUrl, imageName);
          RegistryErrorExceptionBuilder registryErrorExceptionBuilder =
              new RegistryErrorExceptionBuilder(method, ex);
          for (ErrorEntryTemplate errorEntry : errorResponse.getErrors()) {
            registryErrorExceptionBuilder.addReason(errorEntry);
          }

          throw registryErrorExceptionBuilder.build();

        case HttpStatusCodes.STATUS_CODE_UNAUTHORIZED:
        case HttpStatusCodes.STATUS_CODE_FORBIDDEN:
          throw new RegistryUnauthorizedException(ex);

        case HttpStatusCodes.STATUS_CODE_TEMPORARY_REDIRECT: // Temporary Redirect
          return callRegistryEndpoint(
              new URL(ex.getHeaders().getLocation()), registryEndpointProvider);

        default: // Unknown
          throw ex;
      }

    } catch (NoHttpResponseException ex) {
      throw new RegistryNoResponseException(ex);
    }
  }
}<|MERGE_RESOLUTION|>--- conflicted
+++ resolved
@@ -31,11 +31,6 @@
 import com.google.cloud.tools.crepecake.registry.json.ErrorEntryTemplate;
 import com.google.cloud.tools.crepecake.registry.json.ErrorResponseTemplate;
 import java.io.IOException;
-<<<<<<< HEAD
-import java.net.MalformedURLException;
-=======
-import java.net.HttpURLConnection;
->>>>>>> e232858d
 import java.net.URL;
 import java.nio.file.Path;
 import javax.annotation.Nullable;
@@ -95,7 +90,6 @@
     return callRegistryEndpoint(null, blobPuller);
   }
 
-<<<<<<< HEAD
   // TODO: Add mount with 'from' parameter
   /**
    * Pushes the BLOB, or skips if the BLOB already exists on the registry.
@@ -125,13 +119,8 @@
     return false;
   }
 
-  private URL getApiRoute(String routeSuffix) throws MalformedURLException {
-    String apiBase = "/v2/";
-    return new URL(PROTOCOL + "://" + serverUrl + apiBase + imageName + routeSuffix);
-=======
   private String getApiRouteBase() {
     return PROTOCOL + "://" + serverUrl + "/v2/" + imageName;
->>>>>>> e232858d
   }
 
   /**
