/*
 * Copyright 2018 Google Inc.
 *
 * Licensed under the Apache License, Version 2.0 (the "License"); you may not
 * use this file except in compliance with the License. You may obtain a copy of
 * the License at
 *
 *      http://www.apache.org/licenses/LICENSE-2.0
 *
 * Unless required by applicable law or agreed to in writing, software
 * distributed under the License is distributed on an "AS IS" BASIS, WITHOUT
 * WARRANTIES OR CONDITIONS OF ANY KIND, either express or implied. See the
 * License for the specific language governing permissions and limitations under
 * the License.
 */

package com.google.cloud.tools.crepecake.registry;

<<<<<<< HEAD
import com.google.api.client.http.HttpResponseException;
import com.google.cloud.tools.crepecake.http.Request;
=======
import com.google.cloud.tools.crepecake.http.BlobHttpContent;
>>>>>>> bfc7ed00
import com.google.cloud.tools.crepecake.http.Response;
import java.io.IOException;
import java.net.MalformedURLException;
import java.net.URL;
import java.util.List;
import javax.annotation.Nullable;

/**
 * Provides implementations for a registry endpoint. Implementations should be immutable.
 *
 * @param <T> the type returned from handling the endpoint response
 */
interface RegistryEndpointProvider<T> {

<<<<<<< HEAD
  /** @return the HTTP method to send the request with */
  String getHttpMethod();
=======
  /** @return the {@link BlobHttpContent} to send as the request body */
  @Nullable
  BlobHttpContent getContent();

  /** @return a list of MIME types to pass as an HTTP {@code Accept} header */
  List<String> getAccept();

  /** Handles the response specific to the registry action. */
  T handleResponse(Response response) throws IOException, RegistryException;
>>>>>>> bfc7ed00

  /**
   * @param apiRouteBase the registry's base URL (for example, {@code https://gcr.io/v2/})
   * @return the registry endpoint URL
   */
  URL getApiRoute(String apiRouteBase) throws MalformedURLException;

<<<<<<< HEAD
  /** Custom builder steps to add to build the request. */
  void buildRequest(Request.Builder builder);

  /** Handles the response specific to the registry action. */
  T handleResponse(Response response) throws IOException, RegistryException;

  /**
   * Handles an {@link HttpResponseException} that occurs.
   *
   * @param ex the {@link HttpResponseException} to handle
   * @throws HttpResponseException {@code ex} if {@code ex} could not be handled
   */
  default T handleHttpResponseException(HttpResponseException ex) throws IOException {
    throw ex;
  }
=======
  /** @return the HTTP method to send the request with */
  String getHttpMethod();
>>>>>>> bfc7ed00

  /**
   * @return a description of the registry action performed, used in error messages to describe the
   *     action that failed
   */
  String getActionDescription();
}<|MERGE_RESOLUTION|>--- conflicted
+++ resolved
@@ -16,12 +16,8 @@
 
 package com.google.cloud.tools.crepecake.registry;
 
-<<<<<<< HEAD
 import com.google.api.client.http.HttpResponseException;
-import com.google.cloud.tools.crepecake.http.Request;
-=======
 import com.google.cloud.tools.crepecake.http.BlobHttpContent;
->>>>>>> bfc7ed00
 import com.google.cloud.tools.crepecake.http.Response;
 import java.io.IOException;
 import java.net.MalformedURLException;
@@ -36,20 +32,8 @@
  */
 interface RegistryEndpointProvider<T> {
 
-<<<<<<< HEAD
   /** @return the HTTP method to send the request with */
   String getHttpMethod();
-=======
-  /** @return the {@link BlobHttpContent} to send as the request body */
-  @Nullable
-  BlobHttpContent getContent();
-
-  /** @return a list of MIME types to pass as an HTTP {@code Accept} header */
-  List<String> getAccept();
-
-  /** Handles the response specific to the registry action. */
-  T handleResponse(Response response) throws IOException, RegistryException;
->>>>>>> bfc7ed00
 
   /**
    * @param apiRouteBase the registry's base URL (for example, {@code https://gcr.io/v2/})
@@ -57,9 +41,12 @@
    */
   URL getApiRoute(String apiRouteBase) throws MalformedURLException;
 
-<<<<<<< HEAD
-  /** Custom builder steps to add to build the request. */
-  void buildRequest(Request.Builder builder);
+  /** @return the {@link BlobHttpContent} to send as the request body */
+  @Nullable
+  BlobHttpContent getContent();
+
+  /** @return a list of MIME types to pass as an HTTP {@code Accept} header */
+  List<String> getAccept();
 
   /** Handles the response specific to the registry action. */
   T handleResponse(Response response) throws IOException, RegistryException;
@@ -73,10 +60,6 @@
   default T handleHttpResponseException(HttpResponseException ex) throws IOException {
     throw ex;
   }
-=======
-  /** @return the HTTP method to send the request with */
-  String getHttpMethod();
->>>>>>> bfc7ed00
 
   /**
    * @return a description of the registry action performed, used in error messages to describe the
