/*
 * Copyright 2018 Google Inc.
 *
 * Licensed under the Apache License, Version 2.0 (the "License"); you may not
 * use this file except in compliance with the License. You may obtain a copy of
 * the License at
 *
 *      http://www.apache.org/licenses/LICENSE-2.0
 *
 * Unless required by applicable law or agreed to in writing, software
 * distributed under the License is distributed on an "AS IS" BASIS, WITHOUT
 * WARRANTIES OR CONDITIONS OF ANY KIND, either express or implied. See the
 * License for the specific language governing permissions and limitations under
 * the License.
 */

package com.google.cloud.tools.crepecake.cache;

import com.google.cloud.tools.crepecake.blob.Blob;
import com.google.cloud.tools.crepecake.blob.BlobDescriptor;
import com.google.cloud.tools.crepecake.hash.CountingDigestOutputStream;
import com.google.cloud.tools.crepecake.image.DescriptorDigest;
import com.google.cloud.tools.crepecake.image.DigestOnlyLayer;
import com.google.cloud.tools.crepecake.image.ReferenceLayer;
import com.google.cloud.tools.crepecake.image.UnwrittenLayer;
import com.google.common.io.ByteStreams;
<<<<<<< HEAD
import com.google.common.io.CountingOutputStream;
=======
>>>>>>> 4da45039
import java.io.BufferedInputStream;
import java.io.BufferedOutputStream;
import java.io.IOException;
import java.io.InputStream;
<<<<<<< HEAD
=======
import java.io.OutputStream;
>>>>>>> 4da45039
import java.nio.file.Files;
import java.nio.file.Path;
import java.util.zip.GZIPInputStream;
import java.util.zip.GZIPOutputStream;

/** Writes {@link UnwrittenLayer}s to the cache. */
public class CacheWriter {

  private final Cache cache;

  public CacheWriter(Cache cache) {
    this.cache = cache;
  }

  /** Compresses and writes an {@link UnwrittenLayer}'s uncompressed layer content BLOB to cache. */
  public CachedLayer writeLayer(UnwrittenLayer layer) throws IOException {
    // Writes to a temporary file first because the UnwrittenLayer needs to be written first to
    // obtain its digest.
    Path tempLayerFile = Files.createTempFile(cache.getCacheDirectory(), null, null);
    // TODO: Find a way to do this with java.nio.file
    tempLayerFile.toFile().deleteOnExit();

    // Writes the UnwrittenLayer layer BLOB to a file to convert into a CachedLayer.
    try (CountingDigestOutputStream compressedDigestOutputStream =
        new CountingDigestOutputStream(
            new BufferedOutputStream(Files.newOutputStream(tempLayerFile)))) {
      // Writes the layer with GZIP compression. The original bytes are captured as the layer's
      // diff ID and the bytes outputted from the GZIP compression are captured as the layer's
      // content descriptor.
      GZIPOutputStream compressorStream = new GZIPOutputStream(compressedDigestOutputStream);
      DescriptorDigest diffId = layer.getBlob().writeTo(compressorStream).getDigest();

      // The GZIPOutputStream must be closed in order to write out the remaining compressed data.
      compressorStream.close();
      BlobDescriptor compressedBlobDescriptor = compressedDigestOutputStream.toBlobDescriptor();

      // Renames the temporary layer file to the correct filename.
<<<<<<< HEAD
      Path layerFile = getLayerFile(compressedBlobDescriptor.getDigest());
=======
      Path layerFile =
          CacheFiles.getLayerFile(cache.getCacheDirectory(), compressedBlobDescriptor.getDigest());
>>>>>>> 4da45039
      // TODO: Should probably check for existence of target file and whether or not it's the same.
      try {
        Files.move(tempLayerFile, layerFile);

      } catch (IOException ex) {
        throw new IOException(
            "Could not rename layer "
                + compressedBlobDescriptor.getDigest().getHash()
                + " to "
                + layerFile,
            ex);
      }

      return new CachedLayer(layerFile, compressedBlobDescriptor, diffId);
    }
  }

  /**
<<<<<<< HEAD
   * @return the {@link CountingOutputStream} to write to to cache a layer with the specified
   *     compressed digest
   */
  public CountingOutputStream getLayerOutputStream(DescriptorDigest layerDigest)
      throws IOException {
    Path layerFile = getLayerFile(layerDigest);
    return new CountingOutputStream(new BufferedOutputStream(Files.newOutputStream(layerFile)));
  }

  /**
   * @return a {@link CachedLayer} from a layer digest and the {@link CountingOutputStream} the
   *     layer BLOB was written to
   */
  public CachedLayer getCachedLayer(
      DescriptorDigest layerDigest, CountingOutputStream countingOutputStream) throws IOException {
    Path layerFile = getLayerFile(layerDigest);
    countingOutputStream.close();
    return new CachedLayer(
        layerFile,
        new BlobDescriptor(countingOutputStream.getCount(), layerDigest),
        getDiffId(layerFile));
  }

  /** @return the file for the layer with the specified compressed digest */
=======
   * Writes a {@link ReferenceLayer} with its corresponding compressed layer content BLOB to cache.
   */
  public CachedLayer writeLayer(ReferenceLayer layer, Blob layerContent) throws IOException {
    Path layerFile = getLayerFile(layer.getBlobDescriptor().getDigest());

    // Writes the layer content to file.
    try (OutputStream fileOutputStream =
        new BufferedOutputStream(Files.newOutputStream(layerFile))) {
      layerContent.writeTo(fileOutputStream);
    }
    // TODO: Should probably check if the written BLOB has the same digest as expected.
    return new CachedLayer(layerFile, layer.getBlobDescriptor(), getDiffId(layerFile));
  }

  /**
   * Writes a {@link DigestOnlyLayer} with its corresponding compressed layer content BLOB to cache.
   */
  public CachedLayer writeLayer(DigestOnlyLayer layer, Blob layerContent) throws IOException {
    Path layerFile = getLayerFile(layer.getBlobDescriptor().getDigest());

    // Writes the layer content to file.
    try (CountingDigestOutputStream compressedDigestOutputStream =
        new CountingDigestOutputStream(
            new BufferedOutputStream(Files.newOutputStream(layerFile)))) {
      layerContent.writeTo(compressedDigestOutputStream);
      compressedDigestOutputStream.close();
      // TODO: Should probably check if the written BLOB has the same digest as expected.
      return new CachedLayer(
          layerFile, compressedDigestOutputStream.toBlobDescriptor(), getDiffId(layerFile));
    }
  }

  /** @return the path to the file for the layer with the specified compressed digest */
>>>>>>> 4da45039
  private Path getLayerFile(DescriptorDigest compressedDigest) {
    return CacheFiles.getLayerFile(cache.getCacheDirectory(), compressedDigest);
  }

  /** @return the layer diff ID by decompressing the layer content file */
  private DescriptorDigest getDiffId(Path layerFile) throws IOException {
    CountingDigestOutputStream diffIdCaptureOutputStream =
        new CountingDigestOutputStream(ByteStreams.nullOutputStream());
    try (InputStream fileInputStream = new BufferedInputStream(Files.newInputStream(layerFile));
        GZIPInputStream decompressorStream = new GZIPInputStream(fileInputStream)) {
      ByteStreams.copy(decompressorStream, diffIdCaptureOutputStream);
    }
    return diffIdCaptureOutputStream.toBlobDescriptor().getDigest();
  }
}<|MERGE_RESOLUTION|>--- conflicted
+++ resolved
@@ -16,26 +16,16 @@
 
 package com.google.cloud.tools.crepecake.cache;
 
-import com.google.cloud.tools.crepecake.blob.Blob;
 import com.google.cloud.tools.crepecake.blob.BlobDescriptor;
 import com.google.cloud.tools.crepecake.hash.CountingDigestOutputStream;
 import com.google.cloud.tools.crepecake.image.DescriptorDigest;
-import com.google.cloud.tools.crepecake.image.DigestOnlyLayer;
-import com.google.cloud.tools.crepecake.image.ReferenceLayer;
 import com.google.cloud.tools.crepecake.image.UnwrittenLayer;
 import com.google.common.io.ByteStreams;
-<<<<<<< HEAD
 import com.google.common.io.CountingOutputStream;
-=======
->>>>>>> 4da45039
 import java.io.BufferedInputStream;
 import java.io.BufferedOutputStream;
 import java.io.IOException;
 import java.io.InputStream;
-<<<<<<< HEAD
-=======
-import java.io.OutputStream;
->>>>>>> 4da45039
 import java.nio.file.Files;
 import java.nio.file.Path;
 import java.util.zip.GZIPInputStream;
@@ -73,12 +63,8 @@
       BlobDescriptor compressedBlobDescriptor = compressedDigestOutputStream.toBlobDescriptor();
 
       // Renames the temporary layer file to the correct filename.
-<<<<<<< HEAD
-      Path layerFile = getLayerFile(compressedBlobDescriptor.getDigest());
-=======
       Path layerFile =
           CacheFiles.getLayerFile(cache.getCacheDirectory(), compressedBlobDescriptor.getDigest());
->>>>>>> 4da45039
       // TODO: Should probably check for existence of target file and whether or not it's the same.
       try {
         Files.move(tempLayerFile, layerFile);
@@ -97,7 +83,6 @@
   }
 
   /**
-<<<<<<< HEAD
    * @return the {@link CountingOutputStream} to write to to cache a layer with the specified
    *     compressed digest
    */
@@ -121,42 +106,7 @@
         getDiffId(layerFile));
   }
 
-  /** @return the file for the layer with the specified compressed digest */
-=======
-   * Writes a {@link ReferenceLayer} with its corresponding compressed layer content BLOB to cache.
-   */
-  public CachedLayer writeLayer(ReferenceLayer layer, Blob layerContent) throws IOException {
-    Path layerFile = getLayerFile(layer.getBlobDescriptor().getDigest());
-
-    // Writes the layer content to file.
-    try (OutputStream fileOutputStream =
-        new BufferedOutputStream(Files.newOutputStream(layerFile))) {
-      layerContent.writeTo(fileOutputStream);
-    }
-    // TODO: Should probably check if the written BLOB has the same digest as expected.
-    return new CachedLayer(layerFile, layer.getBlobDescriptor(), getDiffId(layerFile));
-  }
-
-  /**
-   * Writes a {@link DigestOnlyLayer} with its corresponding compressed layer content BLOB to cache.
-   */
-  public CachedLayer writeLayer(DigestOnlyLayer layer, Blob layerContent) throws IOException {
-    Path layerFile = getLayerFile(layer.getBlobDescriptor().getDigest());
-
-    // Writes the layer content to file.
-    try (CountingDigestOutputStream compressedDigestOutputStream =
-        new CountingDigestOutputStream(
-            new BufferedOutputStream(Files.newOutputStream(layerFile)))) {
-      layerContent.writeTo(compressedDigestOutputStream);
-      compressedDigestOutputStream.close();
-      // TODO: Should probably check if the written BLOB has the same digest as expected.
-      return new CachedLayer(
-          layerFile, compressedDigestOutputStream.toBlobDescriptor(), getDiffId(layerFile));
-    }
-  }
-
   /** @return the path to the file for the layer with the specified compressed digest */
->>>>>>> 4da45039
   private Path getLayerFile(DescriptorDigest compressedDigest) {
     return CacheFiles.getLayerFile(cache.getCacheDirectory(), compressedDigest);
   }
