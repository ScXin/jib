plugins {
    id 'java-gradle-plugin'
    id 'checkstyle'
    id 'com.github.sherter.google-java-format' version '0.6'
}

group 'com.google.cloud.tools'

sourceCompatibility = JavaVersion.VERSION_1_8
targetCompatibility = JavaVersion.VERSION_1_8

repositories {
    mavenCentral()
}

dependencies {
    compile gradleApi()
<<<<<<< HEAD
    compile 'com.google.http-client:google-http-client:1.23.0'
=======
    compile 'org.apache.commons:commons-compress:1.15'
>>>>>>> b51b81bc
    compile 'com.google.guava:guava:23.5-jre'
    compile 'com.fasterxml.jackson.core:jackson-databind:2.9.2'
    testCompile 'junit:junit:4.12'
    testCompile 'org.mockito:mockito-core:2.12.0'
}

task wrapper(type: Wrapper) {
    gradleVersion = "4.3.1"
}

test {
    testLogging {
        showStandardStreams = true
        exceptionFormat = 'full'
    }
}

/* GOOGLE JAVA FORMAT */
check.dependsOn verifyGoogleJavaFormat
/* GOOGLE JAVA FORMAT */

/* CHECKSTYLE */
checkstyle {
    toolVersion = "7.6.1"

    // get the google_checks.xml file from the checkstyle jar and take out the java checks
    def googleChecks = resources.text.fromArchiveEntry(configurations.checkstyle[0], 'google_checks.xml').asString()
    def fileExtensionsBefore = '<property name="fileExtensions" value="java, properties, xml"/>'
    def fileExtensionsAfter = '<property name="fileExtensions" value="properties, xml"/>'
    def googleChecksNoJava = googleChecks.replace(fileExtensionsBefore, fileExtensionsAfter)
    assert !googleChecks.equals(googleChecksNoJava)

    config = resources.text.fromString(googleChecksNoJava)

    maxErrors = 0
    maxWarnings = 0
}
/* CHECKSTYLE */<|MERGE_RESOLUTION|>--- conflicted
+++ resolved
@@ -15,11 +15,8 @@
 
 dependencies {
     compile gradleApi()
-<<<<<<< HEAD
     compile 'com.google.http-client:google-http-client:1.23.0'
-=======
     compile 'org.apache.commons:commons-compress:1.15'
->>>>>>> b51b81bc
     compile 'com.google.guava:guava:23.5-jre'
     compile 'com.fasterxml.jackson.core:jackson-databind:2.9.2'
     testCompile 'junit:junit:4.12'
